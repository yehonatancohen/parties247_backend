--- conflicted
+++ resolved
@@ -1,6 +1,5 @@
 # parties247_backend
 
-<<<<<<< HEAD
 ## CORS configuration
 
 The backend only accepts cross‑origin requests from a small set of known
@@ -9,12 +8,12 @@
 | Environment | Allowed origin               |
 |-------------|------------------------------|
 | Development | `http://localhost:3000`      |
-| Staging     | `https://staging.parties247.com` |
+| Staging     | `https://parties247-website.vercel.app/` |
 | Production  | `https://parties247.com`     |
 
 All other origins are blocked, and credentialed cross‑site requests are
 disabled by default.
-=======
+
 ### Admin authentication
 
 Admin endpoints are now protected using short‑lived JSON Web Tokens (JWTs).
@@ -48,5 +47,4 @@
 
 5. To verify that a token is still valid, POST to `/api/admin/verify-token`.
 
-The previous `x-admin-secret-key` header is no longer supported.
->>>>>>> f058cb79
+The previous `x-admin-secret-key` header is no longer supported.