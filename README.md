--- conflicted
+++ resolved
@@ -1,6 +1,5 @@
 # parties247_backend
 
-<<<<<<< HEAD
 ## Environment Configuration
 
 The application reads environment variables to control its runtime
@@ -29,7 +28,7 @@
 
 The `PORT` environment variable can be used to change the port from the
 default of `3001`.
-=======
+
 ## CORS configuration
 
 The backend only accepts cross‑origin requests from a small set of known
@@ -77,5 +76,4 @@
 
 5. To verify that a token is still valid, POST to `/api/admin/verify-token`.
 
-The previous `x-admin-secret-key` header is no longer supported.
->>>>>>> f1f7bd8c
+The previous `x-admin-secret-key` header is no longer supported.