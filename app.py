import os
import json
import logging
import hmac
from datetime import datetime, timedelta
from functools import wraps
from urllib.parse import urlparse, urlunparse, parse_qsl, urlencode
import socket
import ipaddress

import bcrypt
import jwt
from dotenv import load_dotenv
from flask import Flask, request, jsonify
from flask_cors import CORS
from flask_limiter import Limiter
from flask_limiter.util import get_remote_address
from pymongo import MongoClient, errors
from pymongo.collection import Collection
from bson.objectid import ObjectId
import requests
from bs4 import BeautifulSoup

# --- App setup ---
load_dotenv()
app = Flask(__name__)
<<<<<<< HEAD
ALLOWED_ORIGINS = [
    "http://localhost:3000",  # Local development
    "https://staging.parties247.com",  # Staging
    "https://parties247.com",  # Production
]
CORS(app, origins=ALLOWED_ORIGINS, supports_credentials=False)
=======
app.config["RATELIMIT_HEADERS_ENABLED"] = True
CORS(app)
limiter = Limiter(get_remote_address, app=app)
>>>>>>> f058cb79
logging.basicConfig(level=logging.INFO)

# --- URL canonicalization ---
TRACKING_PREFIXES = ("utm_",)
TRACKING_KEYS = {"fbclid", "gclid", "mc_cid", "mc_eid"}

def normalize_url(raw: str) -> str:
    p = urlparse((raw or "").strip())
    scheme = (p.scheme or "https").lower()
    netloc = p.netloc.lower()
    # strip default ports
    if netloc.endswith(":80") and scheme == "http":
        netloc = netloc[:-3]
    if netloc.endswith(":443") and scheme == "https":
        netloc = netloc[:-4]
    path = p.path.rstrip("/") or "/"
    # drop tracking params
    cleaned_qs = []
    for k, v in parse_qsl(p.query, keep_blank_values=True):
        kl = k.lower()
        if kl.startswith(TRACKING_PREFIXES) or kl in TRACKING_KEYS:
            continue
        cleaned_qs.append((k, v))
    query = urlencode(cleaned_qs, doseq=True)
    return urlunparse((scheme, netloc, path, "", query, ""))

def normalized_or_none_for_dedupe(raw: str) -> str | None:
    n = normalize_url(raw)
    # require a host to be considered valid
    return n if urlparse(n).netloc else None

ALLOWED_SCHEMES = {"http", "https"}
ALLOWED_PORTS = {80, 443}


def is_url_allowed(raw: str) -> bool:
    try:
        parsed = urlparse(raw)
    except Exception:
        return False

    if parsed.scheme.lower() not in ALLOWED_SCHEMES:
        return False

    if parsed.port and parsed.port not in ALLOWED_PORTS:
        return False

    host = parsed.hostname
    if not host:
        return False

    try:
        infos = socket.getaddrinfo(host, parsed.port or (80 if parsed.scheme == "http" else 443))
    except socket.gaierror:
        return False

    for info in infos:
        ip = ipaddress.ip_address(info[4][0])
        if ip.is_private or ip.is_loopback or ip.is_reserved or ip.is_link_local or ip.is_multicast:
            return False

    return True

# --- Mongo helpers ---
def ensure_index(coll: Collection, keys, name: str, **kwargs):
    info = coll.index_information()
    if name in info:
        meta = info[name]
        same_keys = meta.get("key") == list(keys)
        same_unique = bool(meta.get("unique", False)) == bool(kwargs.get("unique", False))
        same_pfe = meta.get("partialFilterExpression") == kwargs.get("partialFilterExpression")
        if same_keys and same_unique and same_pfe:
            return
        try:
            coll.drop_index(name)
        except Exception as e:
            app.logger.warning(f"Drop index {name} failed: {e}")
    coll.create_index(list(keys), name=name, **kwargs)

# --- Mongo connection + index hygiene ---
try:
    client = MongoClient(os.environ.get("MONGODB_URI"))
    db = client["party247"]
    parties_collection: Collection = db.parties
    carousels_collection: Collection = db.carousels # New collection for carousels

    # Cleanup bad goOutUrl values before enforcing unique indexes
    try:
        parties_collection.update_many(
            {"$or": [{"goOutUrl": None}, {"goOutUrl": ""}]},
            {"$unset": {"goOutUrl": ""}}
        )
    except Exception as e:
        app.logger.warning(f"goOutUrl cleanup failed: {e}")

    # Drop any legacy unique index on originalUrl
    try:
        for name, meta in parties_collection.index_information().items():
            if meta.get("unique") and meta.get("key") == [("originalUrl", 1)]:
                parties_collection.drop_index(name)
                app.logger.info(f"Dropped legacy unique index on originalUrl: {name}")
    except Exception as e:
        app.logger.warning(f"Drop originalUrl index failed: {e}")

    # Drop any legacy indexes on goOutUrl (including ones with unsupported partial specs)
    try:
        for name, meta in parties_collection.index_information().items():
            if meta.get("key") == [("goOutUrl", 1)]:
                parties_collection.drop_index(name)
                app.logger.info(f"Dropped legacy index on goOutUrl: {name}")
    except Exception as e:
        app.logger.warning(f"Drop goOutUrl index failed: {e}")

    # Ensure canonicalUrl unique partial index (allow only when field exists and is string)
    ensure_index(
        parties_collection,
        [("canonicalUrl", 1)],
        name="unique_canonicalUrl",
        unique=True,
        partialFilterExpression={"canonicalUrl": {"$exists": True, "$type": "string"}}
    )

    # Ensure goOutUrl unique partial index WITHOUT $ne (avoid unsupported $not in partial index)
    ensure_index(
        parties_collection,
        [("goOutUrl", 1)],
        name="unique_goOutUrl",
        unique=True,
        partialFilterExpression={"goOutUrl": {"$exists": True, "$type": "string"}}
    )

    # Helper index for date sorting
    ensure_index(parties_collection, [("date", 1)], name="date_asc")
    
    # Index for carousels
    ensure_index(carousels_collection, [("title", 1)], name="title_asc")


    app.logger.info("Connected to MongoDB and ensured indexes.")
except Exception as e:
    app.logger.error(f"Error connecting to MongoDB Atlas: {e}")
    parties_collection = None
    carousels_collection = None

# --- Security ---
JWT_SECRET = os.environ.get("JWT_SECRET_KEY", "")
ADMIN_HASH = os.environ.get("ADMIN_PASSWORD_HASH", "").encode()


def protect(f):
    """Protect admin endpoints using a JWT token in the Authorization header."""

    @wraps(f)
    def decorated_function(*args, **kwargs):
        auth_header = request.headers.get("Authorization", "")
        if auth_header.startswith("Bearer "):
            token = auth_header.split(" ", 1)[1].strip()
            try:
                jwt.decode(token, JWT_SECRET, algorithms=["HS256"])
                return f(*args, **kwargs)
            except jwt.ExpiredSignatureError:
                return jsonify({"message": "Token expired."}), 401
            except jwt.InvalidTokenError:
                return jsonify({"message": "Invalid token."}), 401
        return jsonify({"message": "Unauthorized."}), 401

    return decorated_function


@app.route("/api/admin/login", methods=["POST"])
def admin_login():
    """Authenticate admin and issue a short-lived JWT."""
    data = request.get_json(silent=True) or {}
    password = (data.get("password") or "").encode()

    if not ADMIN_HASH:
        return jsonify({"message": "Server misconfigured."}), 500

    try:
        hashed_attempt = bcrypt.hashpw(password, ADMIN_HASH)
        if hmac.compare_digest(hashed_attempt, ADMIN_HASH):
            exp = datetime.utcnow() + timedelta(minutes=15)
            token = jwt.encode({"exp": exp}, JWT_SECRET, algorithm="HS256")
            if isinstance(token, bytes):
                token = token.decode()
            return jsonify({"token": token}), 200
    except ValueError:
        pass
    return jsonify({"message": "Invalid credentials."}), 401

# --- Classification helpers ---
def get_region(location: str) -> str:
    south_keywords = ["באר שבע", "אילת", "אשדוד", "אשקלון", "דרום"]
    north_keywords = ["חיפה", "טבריה", "צפון", "קריות", "כרמיאל", "עכו"]
    center_keywords = ["תל אביב", "ירושלים", "ראשון לציון", "הרצליה", "נתניה", "מרכז", "י-ם", "tlv"]
    loc = (location or "").lower()
    if any(k in loc for k in south_keywords):
        return "דרום"
    if any(k in loc for k in north_keywords):
        return "צפון"
    if any(k in loc for k in center_keywords):
        return "מרכז"
    return "לא ידוע"

def get_music_type(text: str) -> str:
    techno_keywords = ["טכנו", "techno", "after", "אפטר", "house", "האוס", "electronic", "אלקטרונית"]
    trance_keywords = ["טראנס", "trance", "פסיי", "psy-trance", "psytrance"]
    mainstream_keywords = ["מיינסטרים", "mainstream", "היפ הופ", "hip hop", "רגאטון", "reggaeton", "pop", "פופ"]
    txt = (text or "").lower()
    if any(k in txt for k in techno_keywords):
        return "טכנו"
    if any(k in txt for k in trance_keywords):
        return "טראנס"
    if any(k in txt for k in mainstream_keywords):
        return "מיינסטרים"
    return "אחר"

def get_event_type(text: str) -> str:
    festival_keywords = ["פסטיבל", "festival"]
    nature_keywords = ["טבע", "nature", "יער", "forest", "חוף", "beach", "open air", "בחוץ"]
    club_keywords = ["מועדון", "club", "גגרין", "בלוק", "האומן 17", "gagarin", "block", "haoman 17", "rooftop", "גג"]
    txt = (text or "").lower()
    if any(k in txt for k in festival_keywords):
        return "פסטיבל"
    if any(k in txt for k in nature_keywords):
        return "מסיבת טבע"
    if any(k in txt for k in club_keywords):
        return "מסיבת מועדון"
    return "אחר"

def get_age(text: str, minimum_age: int) -> str:
    if minimum_age >= 21:
        return "21+"
    if minimum_age >= 18:
        return "18+"
    if "נוער" in (text or "").lower():
        return "נוער"
    if minimum_age > 0:
        return "18+"
    return "כל הגילאים"

def get_tags(text: str, location: str) -> list:
    tags = []
    tag_map = {
        "אלכוהול חופשי": ["אלכוהול חופשי", "free alcohol", "בר חופשי", "free bar"],
        "בחוץ": ["open air", "בחוץ", "טבע", "חוף", "יער", "rooftop", "גג"],
        "אילת": ["אילת", "eilat"],
        "תל אביב": ["תל אביב", "tel aviv", "tlv"],
    }
    combined_text = f"{text or ''} {location or ''}".lower()
    for tag, keywords in tag_map.items():
        if any(keyword in combined_text for keyword in keywords):
            tags.append(tag)
    return list(set(tags))

# --- Scraper ---
def scrape_party_details(url: str):
    if not is_url_allowed(url):
        raise ValueError("URL is not allowed.")
    app.logger.info(f"[SCRAPER] start {url}")
    try:
        headers = {"User-Agent": "Mozilla/5.0"}
        response = requests.get(url, headers=headers, timeout=15)
        app.logger.info(f"[SCRAPER] status {response.status_code}")
        response.raise_for_status()

        soup = BeautifulSoup(response.text, "html.parser")
        script_tag = soup.find("script", {"id": "__NEXT_DATA__"})
        if not script_tag:
            raise ValueError("Could not find party data script (__NEXT_DATA__).")

        json_data = json.loads(script_tag.string)
        event_data = json_data.get("props", {}).get("pageProps", {}).get("event")
        if not event_data:
            raise ValueError("Event data not in expected format inside JSON.")

        image_path = ""
        if event_data.get("CoverImage") and event_data["CoverImage"].get("Url"):
            image_path = event_data["CoverImage"]["Url"]
        elif event_data.get("WhatsappImage") and event_data["WhatsappImage"].get("Url"):
            image_path = event_data["WhatsappImage"]["Url"]

        if image_path:
            cover_image_path = image_path.replace("_whatsappImage.jpg", "_coverImage.jpg")
            image_url = f"https://d15q6k8l9pfut7.cloudfront.net/{cover_image_path}"
        else:
            og_image_tag = soup.find("meta", {"property": "og:image"})
            og_image_url = og_image_tag["content"] if og_image_tag else ""
            if og_image_url:
                image_url = og_image_url.replace("_whatsappImage.jpg", "_coverImage.jpg")
            else:
                raise ValueError("Could not find party image URL.")

        description = event_data.get("Description", "")
        cleaned_desc = " ".join(list(filter(None, description.split("\n")))[:3]).strip()
        if len(cleaned_desc) > 250:
            cleaned_desc = cleaned_desc[:247] + "..."

        full_text = f"{event_data.get('Title', '')} {description}"
        location = event_data.get("Adress", "")

        canonical = normalize_url(url)
        go_out = normalized_or_none_for_dedupe(url)

        party_details = {
            "name": event_data.get("Title"),
            "imageUrl": image_url,
            "date": event_data.get("StartingDate"),
            "location": location,
            "description": cleaned_desc or "No description available.",
            "region": get_region(location),
            "musicType": get_music_type(full_text),
            "eventType": get_event_type(full_text),
            "age": get_age(full_text, event_data.get("MinimumAge", 0)),
            "tags": get_tags(full_text, location),
            "originalUrl": url,
            "canonicalUrl": canonical,
        }
        if go_out:
            party_details["goOutUrl"] = go_out

        if not all([party_details["name"], party_details["date"], party_details["location"]]):
            raise ValueError("Scraped data is missing critical fields.")

        return party_details

    except requests.exceptions.RequestException as e:
        app.logger.error(f"[SCRAPER] HTTP error: {e}")
        raise
    except Exception as e:
        app.logger.error(f"[SCRAPER] error: {e}")
        raise

# --- Routes ---

# Parties
@app.route("/api/admin/add-party", methods=["POST"])
@limiter.limit("10 per minute")
@protect
def add_party():
    data = request.get_json(silent=True) or {}
    url = data.get("url")
    if not url:
        return jsonify({"message": "URL is required."}), 400

    if not is_url_allowed(url):
        return jsonify({"message": "URL is not allowed."}), 400

    try:
        party_data = scrape_party_details(url)
        canonical = party_data["canonicalUrl"]

        res = parties_collection.update_one(
            {"$or": [{"canonicalUrl": canonical}, {"goOutUrl": canonical}]},
            {"$setOnInsert": party_data},
            upsert=True,
        )

        if res.matched_count == 1 and res.upserted_id is None:
            doc = parties_collection.find_one(
                {"$or": [{"canonicalUrl": canonical}, {"goOutUrl": canonical}]},
                {"_id": 1}
            )
            return jsonify({"message": "This party has already been added.", "id": str(doc["_id"])}), 409

        party_data["_id"] = str(res.upserted_id)
        return jsonify({"message": "Party added successfully!", "party": party_data}), 201

    except errors.DuplicateKeyError as e:
        app.logger.warning(f"[DB] DuplicateKeyError: {getattr(e, 'details', None)}")
        return jsonify({"message": "This party has already been added."}), 409
    except Exception as e:
        app.logger.error(f"[DB] {str(e)}")
        return jsonify({"message": f"An error occurred: {str(e)}"}), 500

@app.route("/api/admin/delete-party/<party_id>", methods=["DELETE"])
@limiter.limit("10 per minute")
@protect
def delete_party(party_id):
    try:
        obj_id = ObjectId(party_id)
        result = parties_collection.delete_one({"_id": obj_id})
        if result.deleted_count == 0:
            return jsonify({"message": "Party not found."}), 404
        return jsonify({"message": "Party deleted successfully!"}), 200
    except Exception as e:
        return jsonify({"message": "Error deleting party", "error": str(e)}), 500
        
@app.route("/api/admin/update-party/<party_id>", methods=["PUT"])
@limiter.limit("10 per minute")
@protect
def update_party(party_id):
    try:
        data = request.get_json()
        obj_id = ObjectId(party_id)

        # Basic validation: ensure data is a dict
        if not isinstance(data, dict):
            return jsonify({"message": "Invalid payload format."}), 400

        # Prevent updating the _id field
        data.pop("_id", None)
        
        result = parties_collection.update_one({"_id": obj_id}, {"$set": data})

        if result.matched_count == 0:
            return jsonify({"message": "Party not found."}), 404
        
        return jsonify({"message": "Party updated successfully!"}), 200

    except Exception as e:
        app.logger.error(f"Error updating party {party_id}: {e}")
        return jsonify({"message": "An error occurred", "error": str(e)}), 500

@app.route("/api/parties", methods=["GET"])
@limiter.limit("100 per minute")
def get_parties():
    try:
        items = []
        for party in parties_collection.find().sort("date", 1):
            party["_id"] = str(party["_id"])
            items.append(party)
        return jsonify(items), 200
    except Exception as e:
        return jsonify({"message": "Error fetching parties", "error": str(e)}), 500
        
# Carousels
@app.route("/api/admin/carousels", methods=["POST"])
@limiter.limit("10 per minute")
@protect
def add_carousel():
    data = request.get_json()
    if not data or 'title' not in data:
        return jsonify({"message": "Title is required"}), 400
    
    try:
        carousel = {
            "title": data["title"],
            "partyIds": data.get("partyIds", [])
        }
        result = carousels_collection.insert_one(carousel)
        carousel["_id"] = str(result.inserted_id)
        return jsonify(carousel), 201
    except Exception as e:
        return jsonify({"message": "Error adding carousel", "error": str(e)}), 500


@app.route("/api/admin/carousels/<carousel_id>", methods=["PUT"])
@limiter.limit("10 per minute")
@protect
def update_carousel(carousel_id):
    data = request.get_json()
    if not data:
        return jsonify({"message": "Invalid data"}), 400
        
    try:
        obj_id = ObjectId(carousel_id)
        update_data = {}
        if 'title' in data:
            update_data['title'] = data['title']
        if 'partyIds' in data:
            update_data['partyIds'] = data['partyIds']

        result = carousels_collection.update_one(
            {"_id": obj_id},
            {"$set": update_data}
        )
        if result.matched_count == 0:
            return jsonify({"message": "Carousel not found"}), 404
        return jsonify({"message": "Carousel updated successfully!"}), 200
    except Exception as e:
        return jsonify({"message": "Error updating carousel", "error": str(e)}), 500


@app.route("/api/admin/carousels/<carousel_id>", methods=["DELETE"])
@limiter.limit("10 per minute")
@protect
def delete_carousel(carousel_id):
    try:
        obj_id = ObjectId(carousel_id)
        result = carousels_collection.delete_one({"_id": obj_id})
        if result.deleted_count == 0:
            return jsonify({"message": "Carousel not found."}), 404
        return jsonify({"message": "Carousel deleted successfully!"}), 200
    except Exception as e:
        return jsonify({"message": "Error deleting carousel", "error": str(e)}), 500


@app.route("/api/carousels", methods=["GET"])
@limiter.limit("100 per minute")
def get_carousels():
    try:
        items = []
        for carousel in carousels_collection.find():
            carousel["id"] = str(carousel["_id"])
            carousel.pop("_id")
            items.append(carousel)
        return jsonify(items), 200
    except Exception as e:
        return jsonify({"message": "Error fetching carousels", "error": str(e)}), 500

@app.route('/api/admin/verify-token', methods=['POST'])
@limiter.limit("10 per minute")
@protect
def verify_token():
    """Simple endpoint to verify that a provided JWT is valid."""
    return jsonify({"message": "Token is valid."}), 200

if __name__ == "__main__":
    app.run(debug=True, port=int(os.environ.get("PORT", 3001)))<|MERGE_RESOLUTION|>--- conflicted
+++ resolved
@@ -24,18 +24,14 @@
 # --- App setup ---
 load_dotenv()
 app = Flask(__name__)
-<<<<<<< HEAD
 ALLOWED_ORIGINS = [
     "http://localhost:3000",  # Local development
-    "https://staging.parties247.com",  # Staging
+    "https://parties247-website.vercel.app/",  # Staging
     "https://parties247.com",  # Production
 ]
+app.config["RATELIMIT_HEADERS_ENABLED"] = True
 CORS(app, origins=ALLOWED_ORIGINS, supports_credentials=False)
-=======
-app.config["RATELIMIT_HEADERS_ENABLED"] = True
-CORS(app)
 limiter = Limiter(get_remote_address, app=app)
->>>>>>> f058cb79
 logging.basicConfig(level=logging.INFO)
 
 # --- URL canonicalization ---
